"use client"

import { Button } from "@/components/ui/button"
import { Card } from "@/components/ui/card"
import { Textarea } from "@/components/ui/textarea"
import { Plus, FileText, Trash2, Download, Copy, Search, Filter, Upload } from "lucide-react"
import { useState } from "react"
import Link from "next/link"
import { Input } from "@/components/ui/input"
import { Select, SelectContent, SelectItem, SelectTrigger, SelectValue } from "@/components/ui/select"
import {
  Dialog,
  DialogContent,
  DialogDescription,
  DialogHeader,
  DialogTitle,
  DialogTrigger,
} from "@/components/ui/dialog"
import {
  AlertDialog,
  AlertDialogAction,
  AlertDialogCancel,
  AlertDialogContent,
  AlertDialogDescription,
  AlertDialogFooter,
  AlertDialogHeader,
  AlertDialogTitle,
} from "@/components/ui/alert-dialog"
import { useToast } from "@/components/ui/use-toast"
import { Badge } from "@/components/ui/badge"
import { useCVs, useDashboardStats } from "@/hooks/use-data"
import { SignOutButton } from "@/components/signout-button"
import { GridPattern } from "@/components/ui/grid-pattern"
import { NumberTicker } from "@/components/ui/number-ticker"
import { AnimatedGradientText } from "@/components/ui/animated-gradient-text"
import { ShimmerButton } from "@/components/ui/shimmer-button"

interface CV {
  id: string
  title: string
  job_description: string | null
  match_score: number | null
  created_at: string
  content: any
}

export function DashboardPage() {
  const { cvs, loading: cvsLoading, error: cvsError, refetch: refetchCVs } = useCVs()
  const { stats, loading: statsLoading } = useDashboardStats()
  const { toast } = useToast()

  const [jobDescription, setJobDescription] = useState("")
  const [isGenerating, setIsGenerating] = useState(false)
  const [searchQuery, setSearchQuery] = useState("")
  const [filterStatus, setFilterStatus] = useState<"all" | "draft" | "completed" | "archived">("all")
  const [sortBy, setSortBy] = useState<"recent" | "score">("recent")
  const [isDialogOpen, setIsDialogOpen] = useState(false)
  const [deleteDialogOpen, setDeleteDialogOpen] = useState(false)
  const [cvToDelete, setCvToDelete] = useState<CV | null>(null)

  const filteredCVs = cvs
    .filter((cv) => {
      const matchesSearch =
        cv.title.toLowerCase().includes(searchQuery.toLowerCase()) ||
        (cv.job_description && cv.job_description.toLowerCase().includes(searchQuery.toLowerCase()))
      // For now, we'll show all CVs since we don't have status in the backend yet
      const matchesStatus = filterStatus === "all" || true
      return matchesSearch && matchesStatus
    })
    .sort((a, b) => {
      if (sortBy === "score") {
        return (b.match_score || 0) - (a.match_score || 0)
      }
      return new Date(b.created_at).getTime() - new Date(a.created_at).getTime()
    })

  const handleGenerateCV = async () => {
    if (!jobDescription.trim()) return

    setIsGenerating(true)
    try {
      // TODO: Implement CV generation API call
      console.log('Generating CV for:', jobDescription)
      // For now, just close the dialog
      setJobDescription("")
      setIsDialogOpen(false)
    } catch (error) {
      console.error('Error generating CV:', error)
    } finally {
      setIsGenerating(false)
    }
  }

  const handleDeleteCV = async (id: string) => {
    const cv = cvs.find(c => c.id === id)
    if (cv) {
      setCvToDelete(cv)
      setDeleteDialogOpen(true)
    }
  }

  const confirmDeleteCV = async () => {
    if (!cvToDelete) return

    try {
      const response = await fetch(`/api/cv/${cvToDelete.id}`, {
        method: 'DELETE',
      })

      if (!response.ok) {
        const error = await response.json()
        throw new Error(error.error || 'Failed to delete CV')
      }

      toast({
        title: 'CV deleted',
        description: `"${cvToDelete.title}" has been deleted successfully`,
      })

      // Refresh CV list
      refetchCVs()
    } catch (error: any) {
      console.error('Error deleting CV:', error)
      toast({
        variant: 'destructive',
        title: 'Delete failed',
        description: error.message,
      })
    } finally {
      setDeleteDialogOpen(false)
      setCvToDelete(null)
    }
  }

  const handleDuplicateCV = async (cv: CV) => {
    try {
      // TODO: Implement CV duplication API call
      console.log('Duplicating CV:', cv.id)
    } catch (error) {
      console.error('Error duplicating CV:', error)
    }
  }

  const getStatusColor = (status: string) => {
    switch (status) {
      case "completed":
        return "bg-green-100 text-green-800 dark:bg-green-900 dark:text-green-200"
      case "draft":
        return "bg-yellow-100 text-yellow-800 dark:bg-yellow-900 dark:text-yellow-200"
      case "archived":
        return "bg-gray-100 text-gray-800 dark:bg-gray-900 dark:text-gray-200"
      default:
        return "bg-blue-100 text-blue-800 dark:bg-blue-900 dark:text-blue-200"
    }
  }

  return (
    <div className="min-h-screen bg-[#0f172a] relative overflow-hidden">
      {/* Grid Pattern Background */}
      <GridPattern 
        className="absolute inset-0 opacity-10" 
        width={40} 
        height={40} 
        x={0}
        y={0}
        strokeDasharray="0"
      />

      {/* Navigation */}
      <nav className="border-b border-white/20 backdrop-blur-sm sticky top-0 z-50 bg-[#0f172a]/80">
        <div className="max-w-7xl mx-auto px-4 sm:px-6 lg:px-8 h-16 flex items-center justify-between">
          <div className="flex items-center gap-2">
            <div className="w-8 h-8 bg-gradient-to-br from-[#0ea5e9] to-[#22d3ee] rounded-lg flex items-center justify-center">
              <span className="text-white font-bold text-sm">M</span>
            </div>
            <span className="font-bold text-xl text-white">MagicCV</span>
          </div>
          <div className="flex items-center gap-4">
            <Link href="/library">
              <Button variant="ghost" size="sm" className="text-white hover:bg-white/10 border-white/20">
                Library
              </Button>
            </Link>
            <Link href="/settings">
              <Button variant="ghost" size="sm" className="text-white hover:bg-white/10 border-white/20">
                Profile
              </Button>
            </Link>
            <SignOutButton />
          </div>
        </div>
      </nav>

      {/* Main Content */}
      <main className="max-w-7xl mx-auto px-4 sm:px-6 lg:px-8 py-12 relative z-10">
        {/* Welcome Section */}
        <div className="mb-8">
          <div className="flex items-center justify-between mb-2">
            <h1 className="text-4xl font-bold text-white">Welcome back</h1>
            <div className="flex items-center gap-3">
              <Link href="/jd/upload">
                <ShimmerButton className="bg-gradient-to-r from-[#f97316] to-[#fb923c] text-white">
                  <Upload className="w-4 h-4 mr-2" />
                  Upload JD
                </ShimmerButton>
<<<<<<< HEAD
              </DialogTrigger>
              <DialogContent className="sm:max-w-md bg-[#0f172a]/95 backdrop-blur-sm border-white/20 text-white p-8">
=======
              </Link>
              <Dialog open={isDialogOpen} onOpenChange={setIsDialogOpen}>
                <DialogTrigger asChild>
                  <ShimmerButton className="bg-gradient-to-r from-[#0ea5e9] to-[#22d3ee] text-white">
                    <Plus className="w-4 h-4 mr-2" />
                    Generate CV
                  </ShimmerButton>
                </DialogTrigger>
              <DialogContent className="sm:max-w-md bg-[#0f172a]/95 backdrop-blur-sm border-white/20 text-white">
>>>>>>> 6117df38
                <DialogHeader>
                  <DialogTitle className="text-white">Generate New CV</DialogTitle>
                  <DialogDescription className="text-gray-300">Paste a job description to generate an optimized CV</DialogDescription>
                </DialogHeader>
                <div className="space-y-4">
                  <Textarea
                    placeholder="Paste the job description here..."
                    value={jobDescription}
                    onChange={(e) => setJobDescription(e.target.value)}
                    className="min-h-40 resize-none bg-[#0f172a]/80 border-white/20 text-white placeholder:text-gray-400"
                  />
                  <ShimmerButton
                    onClick={handleGenerateCV}
                    disabled={!jobDescription.trim() || isGenerating}
                    className="w-full bg-gradient-to-r from-[#0ea5e9] to-[#22d3ee] text-white"
                  >
                    {isGenerating ? (
                      <>
                        <div className="w-4 h-4 border-2 border-white border-t-transparent rounded-full animate-spin mr-2" />
                        Building your draft...
                      </>
                    ) : (
                      <>
                        <Plus className="w-4 h-4 mr-2" />
                        Generate CV
                      </>
                    )}
                  </ShimmerButton>
                </div>
              </DialogContent>
            </Dialog>
            </div>
          </div>
          <p className="text-gray-300">Upload a job description PDF or create a new CV</p>
        </div>

        {/* Search and Filter Section */}
        {cvs.length > 0 && (
          <div className="mb-8 space-y-4">
            <div className="flex flex-col sm:flex-row gap-4">
              <div className="flex-1 relative">
                <Search className="absolute left-3 top-1/2 transform -translate-y-1/2 w-4 h-4 text-gray-400" />
                <Input
                  placeholder="Search CVs..."
                  value={searchQuery}
                  onChange={(e) => setSearchQuery(e.target.value)}
                  className="pl-10 bg-[#0f172a]/80 border-white/20 text-white placeholder:text-gray-400"
                />
              </div>

              <Select value={filterStatus} onValueChange={(value: any) => setFilterStatus(value)}>
                <SelectTrigger className="w-full sm:w-40 bg-[#0f172a]/80 border-white/20 text-white">
                  <Filter className="w-4 h-4 mr-2" />
                  <SelectValue placeholder="Filter by status" />
                </SelectTrigger>
                <SelectContent className="bg-[#0f172a] border-white/20">
                  <SelectItem value="all" className="text-white hover:bg-white/10">All CVs</SelectItem>
                  <SelectItem value="draft" className="text-white hover:bg-white/10">Draft</SelectItem>
                  <SelectItem value="completed" className="text-white hover:bg-white/10">Completed</SelectItem>
                  <SelectItem value="archived" className="text-white hover:bg-white/10">Archived</SelectItem>
                </SelectContent>
              </Select>

              <Select value={sortBy} onValueChange={(value: any) => setSortBy(value)}>
                <SelectTrigger className="w-full sm:w-40 bg-[#0f172a]/80 border-white/20 text-white">
                  <SelectValue placeholder="Sort by" />
                </SelectTrigger>
                <SelectContent className="bg-[#0f172a] border-white/20">
                  <SelectItem value="recent" className="text-white hover:bg-white/10">Most Recent</SelectItem>
                  <SelectItem value="score" className="text-white hover:bg-white/10">Highest Score</SelectItem>
                </SelectContent>
              </Select>
            </div>
          </div>
        )}

        {/* CVs List */}
        <div>
          {cvsLoading ? (
            <Card className="p-12 text-center bg-[#0f172a]/80 backdrop-blur-sm border-white/20">
              <div className="w-12 h-12 border-2 border-[#0ea5e9] border-t-transparent rounded-full animate-spin mx-auto mb-4"></div>
              <p className="text-gray-300">Loading CVs...</p>
            </Card>
          ) : cvsError ? (
            <Card className="p-12 text-center bg-[#0f172a]/80 backdrop-blur-sm border-white/20">
              <FileText className="w-12 h-12 text-red-400 mx-auto mb-4 opacity-50" />
              <p className="text-red-400 mb-4">Error loading CVs: {cvsError}</p>
            </Card>
          ) : filteredCVs.length === 0 ? (
            <Card className="p-12 text-center bg-[#0f172a]/80 backdrop-blur-sm border-white/20">
              <FileText className="w-12 h-12 text-white mx-auto mb-4 opacity-50" />
              <p className="text-gray-300 mb-4">
                {cvs.length === 0 ? "No CVs yet. Create one to get started!" : "No CVs match your search."}
              </p>
            </Card>
          ) : (
            <div className="grid gap-4">
              {filteredCVs.map((cv) => (
                <Link key={cv.id} href={`/editor/${cv.id}`}>
                  <Card className="p-8 hover:border-[#0ea5e9]/50 hover:bg-[#0f172a]/90 transition-all cursor-pointer group bg-[#0f172a]/80 backdrop-blur-sm border-white/20">
                    <div className="flex items-start justify-between gap-4">
                      <div className="flex-1 min-w-0">
                        <div className="flex items-center gap-2 mb-2">
                          <h3 className="font-bold group-hover:text-[#0ea5e9] transition-colors truncate text-white">
                            {cv.title}
                          </h3>
                          <Badge className="bg-[#0ea5e9]/10 border-[#0ea5e9]/20 text-[#0ea5e9] text-xs">draft</Badge>
                        </div>
                        <p className="text-sm text-gray-300 mt-1 truncate">{cv.job_description || 'No description'}</p>
                        <div className="flex items-center gap-4 mt-3 text-xs text-gray-400">
                          <span>{new Date(cv.created_at).toLocaleDateString()}</span>
                          <span className="capitalize">modern template</span>
                        </div>
                      </div>
                      <div className="flex items-center gap-3 flex-shrink-0">
                        <div className="text-right">
                          <div className="text-2xl font-bold text-[#0ea5e9]">
                            <NumberTicker value={cv.match_score || 0} />%
                          </div>
                          <p className="text-xs text-gray-400">Match</p>
                        </div>
                        <div className="flex gap-1">
                          <Button
                            variant="ghost"
                            size="sm"
                            onClick={(e) => {
                              e.preventDefault()
                              handleDuplicateCV(cv)
                            }}
                            title="Duplicate CV"
                            className="text-white hover:bg-white/10"
                          >
                            <Copy className="w-4 h-4" />
                          </Button>
                          <Button
                            variant="ghost"
                            size="sm"
                            onClick={(e) => {
                              e.preventDefault()
                            }}
                            title="Download CV"
                            className="text-white hover:bg-white/10"
                          >
                            <Download className="w-4 h-4" />
                          </Button>
                          <Button
                            variant="ghost"
                            size="sm"
                            onClick={(e) => {
                              e.preventDefault()
                              handleDeleteCV(cv.id)
                            }}
                            title="Delete CV"
                            className="text-red-400 hover:bg-red-400/10"
                          >
                            <Trash2 className="w-4 h-4" />
                          </Button>
                        </div>
                      </div>
                    </div>
                  </Card>
                </Link>
              ))}
            </div>
          )}
        </div>

        {/* Stats Section */}
        {!statsLoading && stats.totalCVs > 0 && (
          <div className="mt-12 grid grid-cols-1 sm:grid-cols-3 gap-4">
            <Card className="p-8 text-center bg-[#0f172a]/80 backdrop-blur-sm border-white/20">
              <div className="text-3xl font-bold text-[#0ea5e9]">
                <NumberTicker value={stats.totalCVs} />
              </div>
              <AnimatedGradientText className="text-sm mt-2">
                Total CVs
              </AnimatedGradientText>
            </Card>
            <Card className="p-8 text-center bg-[#0f172a]/80 backdrop-blur-sm border-white/20">
              <div className="text-3xl font-bold text-[#f97316]">
                <NumberTicker value={cvs.length > 0 ? Math.round(cvs.reduce((sum, cv) => sum + (cv.match_score || 0), 0) / cvs.length) : 0} />%
              </div>
              <AnimatedGradientText className="text-sm mt-2">
                Average Match Score
              </AnimatedGradientText>
            </Card>
            <Card className="p-8 text-center bg-[#0f172a]/80 backdrop-blur-sm border-white/20">
              <div className="text-3xl font-bold text-[#22d3ee]">
                <NumberTicker value={stats.totalComponents} />
              </div>
              <AnimatedGradientText className="text-sm mt-2">
                Total Components
              </AnimatedGradientText>
            </Card>
          </div>
        )}
      </main>

      {/* Delete Confirmation Dialog */}
      <AlertDialog open={deleteDialogOpen} onOpenChange={setDeleteDialogOpen}>
        <AlertDialogContent className="bg-[#0f172a] border-white/20">
          <AlertDialogHeader>
            <AlertDialogTitle className="text-white">Delete CV?</AlertDialogTitle>
            <AlertDialogDescription className="text-[#94a3b8]">
              Are you sure you want to delete "<span className="font-medium text-white">{cvToDelete?.title}</span>"?
              This action cannot be undone and will permanently remove the CV and all associated files.
            </AlertDialogDescription>
          </AlertDialogHeader>
          <AlertDialogFooter>
            <AlertDialogCancel className="bg-transparent border-white/20 text-white hover:bg-white/10">
              Cancel
            </AlertDialogCancel>
            <AlertDialogAction
              onClick={confirmDeleteCV}
              className="bg-red-500 hover:bg-red-600 text-white"
            >
              Delete
            </AlertDialogAction>
          </AlertDialogFooter>
        </AlertDialogContent>
      </AlertDialog>
    </div>
  )
}<|MERGE_RESOLUTION|>--- conflicted
+++ resolved
@@ -203,10 +203,6 @@
                   <Upload className="w-4 h-4 mr-2" />
                   Upload JD
                 </ShimmerButton>
-<<<<<<< HEAD
-              </DialogTrigger>
-              <DialogContent className="sm:max-w-md bg-[#0f172a]/95 backdrop-blur-sm border-white/20 text-white p-8">
-=======
               </Link>
               <Dialog open={isDialogOpen} onOpenChange={setIsDialogOpen}>
                 <DialogTrigger asChild>
@@ -216,7 +212,6 @@
                   </ShimmerButton>
                 </DialogTrigger>
               <DialogContent className="sm:max-w-md bg-[#0f172a]/95 backdrop-blur-sm border-white/20 text-white">
->>>>>>> 6117df38
                 <DialogHeader>
                   <DialogTitle className="text-white">Generate New CV</DialogTitle>
                   <DialogDescription className="text-gray-300">Paste a job description to generate an optimized CV</DialogDescription>
