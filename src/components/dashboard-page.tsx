"use client"

import { Button } from "@/components/ui/button"
import { Card } from "@/components/ui/card"
import { Textarea } from "@/components/ui/textarea"
import { Plus, FileText, Trash2, Download, Copy, Search, Filter, Upload } from "lucide-react"
import { useState } from "react"
import Link from "next/link"
import { Input } from "@/components/ui/input"
import { Select, SelectContent, SelectItem, SelectTrigger, SelectValue } from "@/components/ui/select"
import {
  Dialog,
  DialogContent,
  DialogDescription,
  DialogHeader,
  DialogTitle,
  DialogTrigger,
} from "@/components/ui/dialog"
import {
  AlertDialog,
  AlertDialogAction,
  AlertDialogCancel,
  AlertDialogContent,
  AlertDialogDescription,
  AlertDialogFooter,
  AlertDialogHeader,
  AlertDialogTitle,
} from "@/components/ui/alert-dialog"
import { useToast } from "@/components/ui/use-toast"
import { Badge } from "@/components/ui/badge"
import { useCVs, useDashboardStats } from "@/hooks/use-data"
import { SignOutButton } from "@/components/signout-button"
import { GridPattern } from "@/components/ui/grid-pattern"
import { NumberTicker } from "@/components/ui/number-ticker"
import { AnimatedGradientText } from "@/components/ui/animated-gradient-text"
import { ShimmerButton } from "@/components/ui/shimmer-button"

interface CV {
  id: string
  title: string
  job_description: string | null
  match_score: number | null
  created_at: string
  content: any
}

export function DashboardPage() {
  const { cvs, loading: cvsLoading, error: cvsError, refetch: refetchCVs } = useCVs()
  const { stats, loading: statsLoading, refetch: refetchStats } = useDashboardStats()
  const { toast } = useToast()

  const [jobDescription, setJobDescription] = useState("")
  const [isGenerating, setIsGenerating] = useState(false)
  const [searchQuery, setSearchQuery] = useState("")
  const [filterStatus, setFilterStatus] = useState<"all" | "draft" | "completed" | "archived">("all")
  const [sortBy, setSortBy] = useState<"recent" | "score">("recent")
  const [isDialogOpen, setIsDialogOpen] = useState(false)
  const [deleteDialogOpen, setDeleteDialogOpen] = useState(false)
  const [cvToDelete, setCvToDelete] = useState<CV | null>(null)

  const filteredCVs = cvs
    .filter((cv) => {
      const matchesSearch =
        cv.title.toLowerCase().includes(searchQuery.toLowerCase()) ||
        (cv.job_description && cv.job_description.toLowerCase().includes(searchQuery.toLowerCase()))
      // For now, we'll show all CVs since we don't have status in the backend yet
      const matchesStatus = filterStatus === "all" || true
      return matchesSearch && matchesStatus
    })
    .sort((a, b) => {
      if (sortBy === "score") {
        return (b.match_score || 0) - (a.match_score || 0)
      }
      return new Date(b.created_at).getTime() - new Date(a.created_at).getTime()
    })

  const handleGenerateCV = async () => {
    if (!jobDescription.trim()) return

    setIsGenerating(true)
    try {
      // TODO: Implement CV generation API call
      console.log('Generating CV for:', jobDescription)
      // For now, just close the dialog
      setJobDescription("")
      setIsDialogOpen(false)
    } catch (error) {
      console.error('Error generating CV:', error)
    } finally {
      setIsGenerating(false)
    }
  }

  const handleDeleteCV = async (id: string) => {
    const cv = cvs.find(c => c.id === id)
    if (cv) {
      setCvToDelete(cv)
      setDeleteDialogOpen(true)
    }
  }

  const confirmDeleteCV = async () => {
    if (!cvToDelete) return

    try {
      const response = await fetch(`/api/cv/${cvToDelete.id}`, {
        method: 'DELETE',
      })

      if (!response.ok) {
        const error = await response.json()
        throw new Error(error.error || 'Failed to delete CV')
      }

      toast({
        title: 'CV deleted',
        description: `"${cvToDelete.title}" has been deleted successfully`,
      })

      // Close dialog first
      setDeleteDialogOpen(false)
      setCvToDelete(null)

      // Refresh CV list and stats
      await refetchCVs()
      if (refetchStats) {
        await refetchStats()
      }
    } catch (error: any) {
      console.error('Error deleting CV:', error)
      toast({
        variant: 'destructive',
        title: 'Delete failed',
        description: error.message,
      })
    } finally {
      // Dialog already closed in success case, only close on error
      if (deleteDialogOpen) {
        setDeleteDialogOpen(false)
        setCvToDelete(null)
      }
    }
  }

  const handleDuplicateCV = async (cv: CV) => {
    try {
      // TODO: Implement CV duplication API call
      console.log('Duplicating CV:', cv.id)
    } catch (error) {
      console.error('Error duplicating CV:', error)
    }
  }

  const getStatusColor = (status: string) => {
    switch (status) {
      case "completed":
        return "bg-green-100 text-green-800 dark:bg-green-900 dark:text-green-200"
      case "draft":
        return "bg-yellow-100 text-yellow-800 dark:bg-yellow-900 dark:text-yellow-200"
      case "archived":
        return "bg-gray-100 text-gray-800 dark:bg-gray-900 dark:text-gray-200"
      default:
        return "bg-blue-100 text-blue-800 dark:bg-blue-900 dark:text-blue-200"
    }
  }

  return (
    <div className="min-h-screen bg-[#0f172a] relative overflow-hidden">
      {/* Grid Pattern Background */}
      <GridPattern 
        className="absolute inset-0 opacity-10" 
        width={40} 
        height={40} 
        x={0}
        y={0}
        strokeDasharray="0"
      />

      {/* Navigation */}
      <nav className="border-b border-white/20 backdrop-blur-sm sticky top-0 z-50 bg-[#0f172a]/80">
        <div className="max-w-7xl mx-auto px-4 sm:px-6 lg:px-8 h-16 flex items-center justify-between">
          <div className="flex items-center gap-2">
            <div className="w-8 h-8 bg-gradient-to-br from-[#0ea5e9] to-[#22d3ee] rounded-lg flex items-center justify-center">
              <span className="text-white font-bold text-sm">M</span>
            </div>
            <span className="font-bold text-xl text-white">MagicCV</span>
          </div>
          <div className="flex items-center gap-4">
            <Link href="/library">
              <Button variant="ghost" size="sm" className="text-white hover:bg-white/10 border-white/20">
                Library
              </Button>
            </Link>
            <Link href="/settings">
              <Button variant="ghost" size="sm" className="text-white hover:bg-white/10 border-white/20">
                Profile
              </Button>
            </Link>
            <SignOutButton />
          </div>
        </div>
      </nav>

      {/* Main Content */}
      <main className="max-w-7xl mx-auto px-4 sm:px-6 lg:px-8 py-12 relative z-10">
        {/* Welcome Section */}
        <div className="mb-8">
          <div className="flex items-center justify-between mb-2">
            <h1 className="text-4xl font-bold text-white">Welcome back</h1>
            <div className="flex items-center gap-3">
              <Link href="/jd/upload">
                <ShimmerButton className="bg-gradient-to-r from-[#f97316] to-[#fb923c] text-white">
                  <Upload className="w-4 h-4 mr-2" />
                  Upload JD
                </ShimmerButton>
              </Link>
              <Dialog open={isDialogOpen} onOpenChange={setIsDialogOpen}>
                <DialogTrigger asChild>
                  <ShimmerButton className="bg-gradient-to-r from-[#0ea5e9] to-[#22d3ee] text-white">
                    <Plus className="w-4 h-4 mr-2" />
                    Generate CV
                  </ShimmerButton>
                </DialogTrigger>
<<<<<<< HEAD
              <DialogContent className="sm:max-w-md bg-[#0f172a]/95 backdrop-blur-sm border-white/20 text-white p-8">
=======
              <DialogContent className="sm:max-w-lg md:max-w-xl bg-[#0f172a]/95 backdrop-blur-sm border-white/20 text-white max-h-[90vh] overflow-y-auto p-8">
>>>>>>> 1e9bcd87
                <DialogHeader>
                  <DialogTitle className="text-white">Generate New CV</DialogTitle>
                  <DialogDescription className="text-gray-300">Paste a job description to generate an optimized CV</DialogDescription>
                </DialogHeader>
                <div className="space-y-4">
                  <Textarea
                    placeholder="Paste the job description here..."
                    value={jobDescription}
                    onChange={(e) => setJobDescription(e.target.value)}
                    className="min-h-40 resize-none bg-[#0f172a]/80 border-white/20 text-white placeholder:text-gray-400"
                  />
                  <ShimmerButton
                    onClick={handleGenerateCV}
                    disabled={!jobDescription.trim() || isGenerating}
                    className="w-full bg-gradient-to-r from-[#0ea5e9] to-[#22d3ee] text-white"
                  >
                    {isGenerating ? (
                      <>
                        <div className="w-4 h-4 border-2 border-white border-t-transparent rounded-full animate-spin mr-2" />
                        Building your draft...
                      </>
                    ) : (
                      <>
                        <Plus className="w-4 h-4 mr-2" />
                        Generate CV
                      </>
                    )}
                  </ShimmerButton>
                </div>
              </DialogContent>
            </Dialog>
            </div>
          </div>
          <p className="text-gray-300">Upload a job description PDF or create a new CV</p>
        </div>

        {/* Search and Filter Section */}
        {cvs.length > 0 && (
          <div className="mb-8 space-y-4">
            <div className="flex flex-col sm:flex-row gap-4">
              <div className="flex-1 relative">
                <Search className="absolute left-3 top-1/2 transform -translate-y-1/2 w-4 h-4 text-gray-400" />
                <Input
                  placeholder="Search CVs..."
                  value={searchQuery}
                  onChange={(e) => setSearchQuery(e.target.value)}
                  className="pl-10 bg-[#0f172a]/80 border-white/20 text-white placeholder:text-gray-400"
                />
              </div>

              <Select value={filterStatus} onValueChange={(value: any) => setFilterStatus(value)}>
                <SelectTrigger className="w-full sm:w-40 bg-[#0f172a]/80 border-white/20 text-white">
                  <Filter className="w-4 h-4 mr-2" />
                  <SelectValue placeholder="Filter by status" />
                </SelectTrigger>
                <SelectContent className="bg-[#0f172a] border-white/20">
                  <SelectItem value="all" className="text-white hover:bg-white/10">All CVs</SelectItem>
                  <SelectItem value="draft" className="text-white hover:bg-white/10">Draft</SelectItem>
                  <SelectItem value="completed" className="text-white hover:bg-white/10">Completed</SelectItem>
                  <SelectItem value="archived" className="text-white hover:bg-white/10">Archived</SelectItem>
                </SelectContent>
              </Select>

              <Select value={sortBy} onValueChange={(value: any) => setSortBy(value)}>
                <SelectTrigger className="w-full sm:w-40 bg-[#0f172a]/80 border-white/20 text-white">
                  <SelectValue placeholder="Sort by" />
                </SelectTrigger>
                <SelectContent className="bg-[#0f172a] border-white/20">
                  <SelectItem value="recent" className="text-white hover:bg-white/10">Most Recent</SelectItem>
                  <SelectItem value="score" className="text-white hover:bg-white/10">Highest Score</SelectItem>
                </SelectContent>
              </Select>
            </div>
          </div>
        )}

        {/* CVs List */}
        <div>
          {cvsLoading ? (
            <Card className="p-12 text-center bg-[#0f172a]/80 backdrop-blur-sm border-white/20">
              <div className="w-12 h-12 border-2 border-[#0ea5e9] border-t-transparent rounded-full animate-spin mx-auto mb-4"></div>
              <p className="text-gray-300">Loading CVs...</p>
            </Card>
          ) : cvsError ? (
            <Card className="p-12 text-center bg-[#0f172a]/80 backdrop-blur-sm border-white/20">
              <FileText className="w-12 h-12 text-red-400 mx-auto mb-4 opacity-50" />
              <p className="text-red-400 mb-4">Error loading CVs: {cvsError}</p>
            </Card>
          ) : filteredCVs.length === 0 ? (
            <Card className="p-12 text-center bg-[#0f172a]/80 backdrop-blur-sm border-white/20">
              <FileText className="w-12 h-12 text-white mx-auto mb-4 opacity-50" />
              <p className="text-gray-300 mb-4">
                {cvs.length === 0 ? "No CVs yet. Create one to get started!" : "No CVs match your search."}
              </p>
            </Card>
          ) : (
            <div className="grid gap-4">
              {filteredCVs.map((cv) => (
                <Link key={cv.id} href={`/editor/${cv.id}`}>
                  <Card className="w-full p-8 hover:border-[#0ea5e9]/50 hover:bg-[#0f172a]/90 transition-all cursor-pointer group bg-[#0f172a]/80 backdrop-blur-sm border-white/20">
                    <div className="flex items-start justify-between gap-4">
                      <div className="flex-1 min-w-0 pr-4">
                        <div className="flex items-center gap-2 mb-2 flex-wrap">
                          <h3 className="font-bold group-hover:text-[#0ea5e9] transition-colors text-white break-words">
                            {cv.title}
                          </h3>
                          <Badge className="bg-[#0ea5e9]/10 border-[#0ea5e9]/20 text-[#0ea5e9] text-xs shrink-0">draft</Badge>
                        </div>
                        <p className="text-sm text-gray-300 mt-1 break-words whitespace-pre-wrap line-clamp-3">{cv.job_description || 'No description'}</p>
                        <div className="flex items-center gap-4 mt-3 text-xs text-gray-400 flex-wrap">
                          <span>{new Date(cv.created_at).toLocaleDateString()}</span>
                          <span className="capitalize">modern template</span>
                        </div>
                      </div>
                      <div className="flex items-center gap-3 shrink-0">
                        <div className="text-right">
                          <div className="text-2xl font-bold text-[#0ea5e9]">
                            <NumberTicker value={cv.match_score || 0} />%
                          </div>
                          <p className="text-xs text-gray-400">Match</p>
                        </div>
                        <div className="flex gap-1">
                          <Button
                            variant="ghost"
                            size="sm"
                            onClick={(e) => {
                              e.preventDefault()
                              handleDuplicateCV(cv)
                            }}
                            title="Duplicate CV"
                            className="text-white hover:bg-white/10"
                          >
                            <Copy className="w-4 h-4" />
                          </Button>
                          <Button
                            variant="ghost"
                            size="sm"
                            onClick={(e) => {
                              e.preventDefault()
                            }}
                            title="Download CV"
                            className="text-white hover:bg-white/10"
                          >
                            <Download className="w-4 h-4" />
                          </Button>
                          <Button
                            variant="ghost"
                            size="sm"
                            onClick={(e) => {
                              e.preventDefault()
                              handleDeleteCV(cv.id)
                            }}
                            title="Delete CV"
                            className="text-red-400 hover:bg-red-400/10"
                          >
                            <Trash2 className="w-4 h-4" />
                          </Button>
                        </div>
                      </div>
                    </div>
                  </Card>
                </Link>
              ))}
            </div>
          )}
        </div>

        {/* Stats Section */}
        {!statsLoading && stats.totalCVs > 0 && (
          <div className="mt-12 grid grid-cols-1 sm:grid-cols-3 gap-4">
            <Card className="p-8 text-center bg-[#0f172a]/80 backdrop-blur-sm border-white/20">
              <div className="text-3xl font-bold text-[#0ea5e9]">
                <NumberTicker value={stats.totalCVs} />
              </div>
              <AnimatedGradientText className="text-sm mt-2">
                Total CVs
              </AnimatedGradientText>
            </Card>
            <Card className="p-8 text-center bg-[#0f172a]/80 backdrop-blur-sm border-white/20">
              <div className="text-3xl font-bold text-[#f97316]">
                <NumberTicker value={cvs.length > 0 ? Math.round(cvs.reduce((sum, cv) => sum + (cv.match_score || 0), 0) / cvs.length) : 0} />%
              </div>
              <AnimatedGradientText className="text-sm mt-2">
                Average Match Score
              </AnimatedGradientText>
            </Card>
            <Card className="p-8 text-center bg-[#0f172a]/80 backdrop-blur-sm border-white/20">
              <div className="text-3xl font-bold text-[#22d3ee]">
                <NumberTicker value={stats.totalComponents} />
              </div>
              <AnimatedGradientText className="text-sm mt-2">
                Total Components
              </AnimatedGradientText>
            </Card>
          </div>
        )}
      </main>

      {/* Delete Confirmation Dialog */}
      <AlertDialog open={deleteDialogOpen} onOpenChange={setDeleteDialogOpen}>
        <AlertDialogContent className="bg-[#0f172a]/95 backdrop-blur-sm border-white/20 text-white p-8">
          <AlertDialogHeader>
            <AlertDialogTitle className="text-white">Delete CV?</AlertDialogTitle>
            <AlertDialogDescription className="text-gray-300">
              Are you sure you want to delete "<span className="font-medium text-white">{cvToDelete?.title}</span>"?
              This action cannot be undone and will permanently remove the CV and all associated files.
            </AlertDialogDescription>
          </AlertDialogHeader>
          <AlertDialogFooter>
            <AlertDialogCancel className="bg-transparent border-white/20 text-white hover:bg-white/10">
              Cancel
            </AlertDialogCancel>
            <AlertDialogAction
              onClick={confirmDeleteCV}
              className="bg-red-500 hover:bg-red-600 text-white"
            >
              Delete
            </AlertDialogAction>
          </AlertDialogFooter>
        </AlertDialogContent>
      </AlertDialog>
    </div>
  )
}<|MERGE_RESOLUTION|>--- conflicted
+++ resolved
@@ -221,11 +221,7 @@
                     Generate CV
                   </ShimmerButton>
                 </DialogTrigger>
-<<<<<<< HEAD
-              <DialogContent className="sm:max-w-md bg-[#0f172a]/95 backdrop-blur-sm border-white/20 text-white p-8">
-=======
               <DialogContent className="sm:max-w-lg md:max-w-xl bg-[#0f172a]/95 backdrop-blur-sm border-white/20 text-white max-h-[90vh] overflow-y-auto p-8">
->>>>>>> 1e9bcd87
                 <DialogHeader>
                   <DialogTitle className="text-white">Generate New CV</DialogTitle>
                   <DialogDescription className="text-gray-300">Paste a job description to generate an optimized CV</DialogDescription>
